--- conflicted
+++ resolved
@@ -204,8 +204,7 @@
     load_envs(env_file=str(env_file))
 
     assert os.environ.get("OPENAI_API_KEY") == "EXPLICIT_KEY"
-<<<<<<< HEAD
-    assert os.environ.get("GITHUB_PERSONAL_ACCESS_TOKEN") == "EXPLICIT_GH"
+    assert os.environ.get("GITHUB_TOKEN") == "EXPLICIT_GH"
     assert os.environ.get("OPENAI_BASE_URL") == "EXPLICIT_URL"
 
 
@@ -249,8 +248,4 @@
     monkeypatch.setenv("HOME", str(tmp_path / "home"))
 
     expected_config = xdg_config / "oai_coding_agent"
-    assert get_config_dir() == expected_config
-=======
-    assert os.environ.get("GITHUB_TOKEN") == "EXPLICIT_GH"
-    assert os.environ.get("OPENAI_BASE_URL") == "EXPLICIT_URL"
->>>>>>> a8bc0aa7
+    assert get_config_dir() == expected_config